[package]
name = "logged-stream"
version = "0.3.4"
edition = "2021"
authors = ["Alexandr Garbuzov <qwerty541zxc@gmail.com>"]
description = "This Rust library provides a wrapper for io objects like `std::net::TcpStream` to enable logging of all read and write operations, errors and drop."
keywords = ["io", "logging", "async", "network"]
categories = [
    "asynchronous",
    "data-structures",
    "development-tools::debugging",
    "network-programming"
]
license = "MIT OR Apache-2.0"
repository = "https://github.com/qwerty541/logged-stream"
homepage = "https://github.com/qwerty541/logged-stream"
documentation = "https://docs.rs/logged-stream"
readme = "README.md"
rust-version = "1.63.0"
exclude = [".github", ".vscode", "examples", ".gitignore", "rustfmt.toml"]

[dependencies]
<<<<<<< HEAD
chrono = "0.4.34"
itertools = "0.12.0"
=======
chrono = "0.4.31"
itertools = "0.12.1"
>>>>>>> e012255a
log = "0.4.20"
tokio = { version = "1.36.0", features = ["io-util"], default-features = false }

[dev-dependencies]
env_logger = "0.10.1"
tokio = { version = "1.36.0", features = [
    "macros",
    "net",
    "rt-multi-thread"
], default-features = false }<|MERGE_RESOLUTION|>--- conflicted
+++ resolved
@@ -20,13 +20,8 @@
 exclude = [".github", ".vscode", "examples", ".gitignore", "rustfmt.toml"]
 
 [dependencies]
-<<<<<<< HEAD
 chrono = "0.4.34"
-itertools = "0.12.0"
-=======
-chrono = "0.4.31"
 itertools = "0.12.1"
->>>>>>> e012255a
 log = "0.4.20"
 tokio = { version = "1.36.0", features = ["io-util"], default-features = false }
 
