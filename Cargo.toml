--- conflicted
+++ resolved
@@ -27,13 +27,8 @@
 
 [dev-dependencies]
 criterion = "0.5.1"
-<<<<<<< HEAD
 env_logger = "0.11.5"
-tokio = { version = "1.39.2", features = [
-=======
-env_logger = "0.10.1"
 tokio = { version = "1.40.0", features = [
->>>>>>> f471c820
     "macros",
     "net",
     "rt-multi-thread"
